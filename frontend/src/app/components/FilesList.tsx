--- conflicted
+++ resolved
@@ -19,7 +19,6 @@
 import { cn } from '@/lib/utils'
 import { FileListItem, FileListProps, SortField, SortDirection } from '@/types/file'
 import QuizDrawer from './QuizDrawer'
-import { generateAndWaitForQuiz } from '../services/quiz'
 
 function formatBytes(bytes: number): string {
   const sizes = ['B', 'KB', 'MB', 'GB']
@@ -296,24 +295,6 @@
             existingQuizNames={[]} // TODO: Pass actual existing quiz names if needed
             onGenerateQuiz={async (settings) => {
               console.log('Generating quiz with settings:', settings)
-<<<<<<< HEAD
-              try {
-                const completedQuiz = await generateAndWaitForQuiz({
-                  mode: 'general', // Use general mode since it's working
-                  questionCount: settings.questions || 10,
-                  // Don't pass userId to use default namespace
-                  quizName: settings.quizName || 'My Quiz',
-                  topic: settings.topic || '',
-                  minutes: settings.minutes || 5,
-                  difficulty: settings.difficulty || 'medium'
-                })
-                
-                console.log('🎉 Quiz completed successfully!')
-                console.log('📋 Total questions:', completedQuiz.questions?.length)
-                console.log('📝 All questions:', completedQuiz.questions)
-              } catch (error) {
-                console.error('❌ Quiz generation failed:', error)
-=======
               
               try {
                 const { quizService } = await import('../service/quiz')
@@ -328,7 +309,6 @@
               } catch (error) {
                 console.error('Failed to generate quiz:', error)
                 // TODO: Show error notification to user
->>>>>>> 654d82d0
               }
             }}
           />
